--- conflicted
+++ resolved
@@ -59,11 +59,7 @@
             .get(tables::Config, ())?
             .ok_or_else(|| format_err!("no chainspec found"))?;
         let finalization_changes =
-<<<<<<< HEAD
-            engine_factory(chainspec)?.finalize(&header, &ommers, revision)?;
-=======
-            engine_factory(None, chainspec)?.finalize(&header.into(), &ommers)?;
->>>>>>> 7be739fa
+            engine_factory(None, chainspec)?.finalize(&header, &ommers, revision)?;
 
         let mut block_reward = U256::ZERO;
         let mut uncle_reward = U256::ZERO;
