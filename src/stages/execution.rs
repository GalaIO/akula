--- conflicted
+++ resolved
@@ -42,15 +42,9 @@
     starting_block: BlockNumber,
     first_started_at: (Instant, Option<BlockNumber>),
 ) -> Result<BlockNumber, StageError> {
-<<<<<<< HEAD
-    let mut consensus_engine = engine_factory(chain_config.clone())?;
+    let mut consensus_engine = engine_factory(None, chain_config.clone())?;
     consensus_engine.set_state(ConsensusState::recover(tx, &chain_config, starting_block)?);
 
-    let mut buffer = Buffer::new(tx, None);
-=======
-    let mut buffer = Buffer::new(tx, None);
-    let mut consensus_engine = engine_factory(None, chain_config.clone())?;
->>>>>>> 7be739fa
     let mut analysis_cache = AnalysisCache::default();
 
     let mut block_number = starting_block;
